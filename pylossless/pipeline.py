--- conflicted
+++ resolved
@@ -9,11 +9,8 @@
 import xarray as xr
 import scipy
 from scipy.spatial import distance_matrix
-<<<<<<< HEAD
-=======
 from functools import partial
 from tqdm import tqdm
->>>>>>> d7afab9e
 
 # BIDS, MNE, and ICA
 import mne
